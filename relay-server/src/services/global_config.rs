//! This module implements the Global Config service.
//!
//! The global config service is a Relay service to manage [`GlobalConfig`]s,
//! from fetching to forwarding. Once the service is started, it requests
//! recurrently the configs from upstream in a timely manner to provide it to
//! the rest of Relay.
//!
//! There are two ways to interact with this service: requesting a single global
//! config update or subscribing for updates; see [`GlobalConfigManager`] for
//! more details.

use std::borrow::Cow;
use std::fmt;
use std::sync::Arc;
use std::time::Duration;

use relay_config::Config;
use relay_config::RelayMode;
use relay_dynamic_config::GlobalConfig;
use relay_statsd::metric;
use relay_system::{Addr, AsyncResponse, Controller, FromMessage, Interface, Service};
use reqwest::Method;
use serde::{Deserialize, Serialize};
use tokio::sync::{mpsc, watch};
use tokio::time::Instant;

use crate::services::upstream::{
    RequestPriority, SendQuery, UpstreamQuery, UpstreamRelay, UpstreamRequestError,
};
use crate::statsd::{RelayCounters, RelayTimers};
use crate::utils::SleepHandle;

/// The result of sending a global config query to upstream.
/// It can fail both in sending it, and in the response.
type UpstreamQueryResult =
    Result<Result<GetGlobalConfigResponse, UpstreamRequestError>, relay_system::SendError>;

/// The response of a fetch of a global config from upstream.
#[derive(Debug, Deserialize, Serialize)]
#[serde(rename_all = "camelCase")]
struct GetGlobalConfigResponse {
    global: Option<GlobalConfig>,
    // Instead of using [`Status`], we use StatusResponse as a separate field in order to not
    // make breaking changes to the api.
    global_status: Option<StatusResponse>,
}

/// A mirror of [`Status`] without the associated data for use in serialization.
#[derive(Clone, Copy, Debug, Deserialize, Serialize)]
#[serde(rename_all = "lowercase")]
pub enum StatusResponse {
    Ready,
    Pending,
}

impl StatusResponse {
    pub fn is_ready(self) -> bool {
        matches!(self, Self::Ready)
    }
}

/// The request to fetch a global config from upstream.
#[derive(Debug, Deserialize, Serialize)]
#[serde(rename_all = "camelCase")]
struct GetGlobalConfig {
    global: bool,
    // Dummy variable - upstream expects a list of public keys.
    public_keys: Vec<()>,
}

impl GetGlobalConfig {
    fn new() -> GetGlobalConfig {
        GetGlobalConfig {
            global: true,
            public_keys: vec![],
        }
    }
}

impl UpstreamQuery for GetGlobalConfig {
    type Response = GetGlobalConfigResponse;

    fn method(&self) -> reqwest::Method {
        Method::POST
    }

    fn path(&self) -> std::borrow::Cow<'static, str> {
        Cow::Borrowed("/api/0/relays/projectconfigs/?version=3")
    }

    fn retry() -> bool {
        false
    }

    fn priority() -> super::upstream::RequestPriority {
        RequestPriority::High
    }

    fn route(&self) -> &'static str {
        "global_config"
    }
}

/// The message for requesting the most recent global config from [`GlobalConfigService`].
pub struct Get;

/// An interface to get [`GlobalConfig`]s through [`GlobalConfigService`].
///
/// For a one-off update, [`GlobalConfigService`] responds to
/// [`GlobalConfigManager::Get`] messages with the latest instance of the
/// [`GlobalConfig`].
pub enum GlobalConfigManager {
    /// Returns the most recent global config.
    Get(relay_system::Sender<Status>),
}

impl Interface for GlobalConfigManager {}

impl FromMessage<Get> for GlobalConfigManager {
    type Response = AsyncResponse<Status>;

    fn from_message(_: Get, sender: relay_system::Sender<Status>) -> Self {
        Self::Get(sender)
    }
}

/// Describes the current fetching status of the [`GlobalConfig`] from the upstream.
#[derive(Debug, Clone, Default)]
pub enum Status {
    /// Global config ready to be used by other services.
    ///
    /// This variant implies different things in different circumstances. In managed mode, it means
    /// that we have received a config from upstream. In other modes the config is either
    /// from a file or the default global config.
    Ready(Arc<GlobalConfig>),
    /// The global config is requested from the upstream but it has not arrived yet.
    ///
    /// This variant should never be sent after the first `Ready` has occured.
    #[default]
    Pending,
}

impl Status {
    /// Returns `true` if the global config is ready to be read.
    pub fn is_ready(&self) -> bool {
        matches!(self, Self::Ready(_))
    }
}

#[derive(Clone)]
pub struct GlobalConfigHandle {
    watch: watch::Receiver<Status>,
}

impl GlobalConfigHandle {
    /// Creates a new global config handle with a fixed global config.
    #[cfg(test)]
    pub fn fixed(config: GlobalConfig) -> Self {
        let (_, watch) = watch::channel(Status::Ready(Arc::new(config)));
        Self { watch }
    }

    /// Returns the currently loaded or a default global config.
    ///
    /// When no global config has been received from upstream yet,
    /// this will return a default global config.
    pub fn current(&self) -> Arc<GlobalConfig> {
        match &*self.watch.borrow() {
            Status::Ready(config) => Arc::clone(config),
            Status::Pending => Default::default(),
        }
    }
}

impl fmt::Debug for GlobalConfigHandle {
    fn fmt(&self, f: &mut fmt::Formatter<'_>) -> fmt::Result {
        f.debug_tuple("GlobalConfigHandle")
            .field(&*self.watch.borrow())
            .finish()
    }
}

/// Service implementing the [`GlobalConfigManager`] interface.
#[derive(Debug)]
pub struct GlobalConfigService {
    config: Arc<Config>,
    /// Sender of the [`watch`] channel for the subscribers of the service.
    global_config_watch: watch::Sender<Status>,
    /// Sender of the internal channel to forward global configs from upstream.
    internal_tx: mpsc::Sender<UpstreamQueryResult>,
    /// Receiver of the internal channel to forward global configs from upstream.
    internal_rx: mpsc::Receiver<UpstreamQueryResult>,
    /// Upstream service to request global configs from.
    upstream: Addr<UpstreamRelay>,
    /// Handle to avoid multiple outgoing requests.
    fetch_handle: SleepHandle,
    /// Last instant the global config was successfully fetched in.
    last_fetched: Instant,
    /// Interval of upstream fetching failures before reporting such errors.
    upstream_failure_interval: Duration,
    /// Disables the upstream fetch loop.
    shutdown: bool,
}

impl GlobalConfigService {
    /// Creates a new [`GlobalConfigService`].
    pub fn new(
        config: Arc<Config>,
        upstream: Addr<UpstreamRelay>,
    ) -> (Self, watch::Receiver<Status>) {
        let (internal_tx, internal_rx) = mpsc::channel(1);
        let (global_config_watch, rx) = watch::channel(Status::Pending);

        (
            Self {
                config,
                global_config_watch,
                internal_tx,
                internal_rx,
                upstream,
                fetch_handle: SleepHandle::idle(),
                last_fetched: Instant::now(),
                upstream_failure_interval: Duration::from_secs(35),
                shutdown: false,
            },
            rx,
        )
    }

    /// Creates a [`GlobalConfigHandle`] which can be used to retrieve the current state
    /// of the global config at any time.
    pub fn handle(&self) -> GlobalConfigHandle {
        GlobalConfigHandle {
            watch: self.global_config_watch.subscribe(),
        }
    }

    /// Handles messages from external services.
    fn handle_message(&mut self, message: GlobalConfigManager) {
        match message {
            GlobalConfigManager::Get(sender) => {
                sender.send(self.global_config_watch.borrow().clone());
            }
        }
    }

    /// Schedules the next global config request.
    fn schedule_fetch(&mut self) {
        if !self.shutdown && self.fetch_handle.is_idle() {
            self.fetch_handle
                .set(self.config.global_config_fetch_interval());
        }
    }

    /// Requests a new global config from upstream.
    ///
    /// We check if we have credentials before sending,
    /// otherwise we would log an [`UpstreamRequestError::NoCredentials`] error.
    fn request_global_config(&mut self) {
        // Disable upstream requests timer until we receive result of query.
        self.fetch_handle.reset();

        let upstream_relay = self.upstream.clone();
        let internal_tx = self.internal_tx.clone();

        relay_system::spawn!(async move {
            metric!(timer(RelayTimers::GlobalConfigRequestDuration), {
                let query = GetGlobalConfig::new();
                let res = upstream_relay.send(SendQuery(query)).await;
                // Internal forwarding should only fail when the internal
                // receiver is closed.
                internal_tx.send(res).await.ok();
            });
        });
    }

    /// Handles the response of an attempt to fetch the global config from
    /// upstream.
    ///
    /// This function checks two levels of results:
    /// 1. Whether the request to the upstream was successful.
    /// 2. If the request was successful, it then checks whether the returned
    ///    global config is valid and contains the expected data.
    fn handle_result(&mut self, result: UpstreamQueryResult) {
        match result {
            Ok(Ok(response)) => {
                let mut success = false;
                // Older relays won't send a global status, in that case, we will pretend like the
                // default global config is an up to date one, because that was the old behaviour.
                let is_ready = response.global_status.map_or(true, |stat| stat.is_ready());

                match response.global {
                    Some(mut global_config) if is_ready => {
                        // Log the first time we receive a global config from upstream.
                        if !self.global_config_watch.borrow().is_ready() {
                            relay_log::info!("received global config from upstream");
                        }

                        global_config.normalize();

                        self.global_config_watch
                            .send_replace(Status::Ready(Arc::new(global_config)));
                        success = true;
                        self.last_fetched = Instant::now();
                    }
                    Some(_) => relay_log::info!("global config from upstream is not yet ready"),
                    None => relay_log::error!("global config missing in upstream response"),
                }
                metric!(
                    counter(RelayCounters::GlobalConfigFetched) += 1,
                    success = if success { "true" } else { "false" },
                );
            }
            Ok(Err(e)) => {
                if self.last_fetched.elapsed() >= self.upstream_failure_interval {
                    relay_log::error!(
                        error = &e as &dyn std::error::Error,
                        "failed to fetch global config from upstream"
                    );
                }
            }
            Err(e) => relay_log::error!(
                error = &e as &dyn std::error::Error,
                "failed to send request to upstream"
            ),
        }

        // Enable upstream requests timer for global configs.
        self.schedule_fetch();
    }

    fn handle_shutdown(&mut self) {
        self.shutdown = true;
        self.fetch_handle.reset();
    }
}

impl Service for GlobalConfigService {
    type Interface = GlobalConfigManager;

<<<<<<< HEAD
    async fn run(mut self, mut rx: relay_system::Receiver<Self::Interface>) {
        let mut shutdown_handle = Controller::shutdown_handle();

        relay_log::info!("global config service starting");
        if self.config.relay_mode() == RelayMode::Managed {
            relay_log::info!("requesting global config from upstream");
            self.request_global_config();
        } else {
            match GlobalConfig::load(self.config.path()) {
                Ok(Some(from_file)) => {
                    relay_log::info!("serving static global config loaded from file");
                    self.global_config_watch
                        .send_replace(Status::Ready(Arc::new(from_file)));
                }
                Ok(None) => {
                    relay_log::info!(
                        "serving default global configs due to lacking static global config file"
                    );
                    self.global_config_watch
                        .send_replace(Status::Ready(Arc::default()));
                }
                Err(e) => {
                    relay_log::error!("failed to load global config from file: {}", e);
                    relay_log::info!(
=======
    fn spawn_handler(mut self, mut rx: relay_system::Receiver<Self::Interface>) {
        relay_system::spawn!(async move {
            let mut shutdown_handle = Controller::shutdown_handle();

            relay_log::info!("global config service starting");
            if self.config.relay_mode() == RelayMode::Managed {
                relay_log::info!("requesting global config from upstream");
                self.request_global_config();
            } else {
                match GlobalConfig::load(self.config.path()) {
                    Ok(Some(from_file)) => {
                        relay_log::info!("serving static global config loaded from file");
                        self.global_config_watch
                            .send_replace(Status::Ready(Arc::new(from_file)));
                    }
                    Ok(None) => {
                        relay_log::info!(
                                "serving default global configs due to lacking static global config file"
                            );
                        self.global_config_watch
                            .send_replace(Status::Ready(Arc::default()));
                    }
                    Err(e) => {
                        relay_log::error!("failed to load global config from file: {}", e);
                        relay_log::info!(
>>>>>>> 4c0638ab
                                "serving default global configs due to failure to load global config from file"
                            );
                    self.global_config_watch
                        .send_replace(Status::Ready(Arc::default()));
                }
            }
        };

        loop {
            tokio::select! {
                biased;

                () = &mut self.fetch_handle => self.request_global_config(),
                Some(result) = self.internal_rx.recv() => self.handle_result(result),
                Some(message) = rx.recv() => self.handle_message(message),
                _ = shutdown_handle.notified() => self.handle_shutdown(),

                else => break,
            }
        }
        relay_log::info!("global config service stopped");
    }
}

#[cfg(test)]
mod tests {
    use std::sync::Arc;
    use std::time::Duration;

    use relay_config::{Config, RelayMode};
    use relay_system::{Controller, Service, ShutdownMode};
    use relay_test::mock_service;

    use crate::services::global_config::{Get, GlobalConfigService};

    /// Tests that the service can still handle requests after sending a
    /// shutdown signal.
    #[tokio::test]
    async fn shutdown_service() {
        relay_test::setup();
        tokio::time::pause();

        let (upstream, _) = mock_service("upstream", 0, |state, _| {
            *state += 1;

            if *state > 1 {
                panic!("should not receive requests after shutdown");
            }
        });

        Controller::start(Duration::from_secs(1));
        let mut config = Config::default();
        config.regenerate_credentials(false).unwrap();
        let fetch_interval = config.global_config_fetch_interval();

        let service = GlobalConfigService::new(Arc::new(config), upstream)
            .0
            .start_detached();

        assert!(service.send(Get).await.is_ok());

        Controller::shutdown(ShutdownMode::Immediate);
        tokio::time::sleep(fetch_interval * 2).await;

        assert!(service.send(Get).await.is_ok());
    }

    #[tokio::test]
    #[should_panic]
    async fn managed_relay_makes_upstream_request() {
        relay_test::setup();
        tokio::time::pause();

        let (upstream, handle) = mock_service("upstream", (), |(), _| {
            panic!();
        });

        let mut config = Config::from_json_value(serde_json::json!({
            "relay": {
                "mode":  RelayMode::Managed
            }
        }))
        .unwrap();
        config.regenerate_credentials(false).unwrap();

        let fetch_interval = config.global_config_fetch_interval();
        let service = GlobalConfigService::new(Arc::new(config), upstream)
            .0
            .start_detached();
        service.send(Get).await.unwrap();

        tokio::time::sleep(fetch_interval * 2).await;
        handle.await.unwrap();
    }

    #[tokio::test]
    async fn proxy_relay_does_not_make_upstream_request() {
        relay_test::setup();
        tokio::time::pause();

        let (upstream, _) = mock_service("upstream", (), |(), _| {
            panic!("upstream should not be called outside of managed mode");
        });

        let config = Config::from_json_value(serde_json::json!({
            "relay": {
                "mode":  RelayMode::Proxy
            }
        }))
        .unwrap();

        let fetch_interval = config.global_config_fetch_interval();

        let service = GlobalConfigService::new(Arc::new(config), upstream)
            .0
            .start_detached();
        service.send(Get).await.unwrap();

        tokio::time::sleep(fetch_interval * 2).await;
    }
}<|MERGE_RESOLUTION|>--- conflicted
+++ resolved
@@ -338,7 +338,6 @@
 impl Service for GlobalConfigService {
     type Interface = GlobalConfigManager;
 
-<<<<<<< HEAD
     async fn run(mut self, mut rx: relay_system::Receiver<Self::Interface>) {
         let mut shutdown_handle = Controller::shutdown_handle();
 
@@ -363,33 +362,6 @@
                 Err(e) => {
                     relay_log::error!("failed to load global config from file: {}", e);
                     relay_log::info!(
-=======
-    fn spawn_handler(mut self, mut rx: relay_system::Receiver<Self::Interface>) {
-        relay_system::spawn!(async move {
-            let mut shutdown_handle = Controller::shutdown_handle();
-
-            relay_log::info!("global config service starting");
-            if self.config.relay_mode() == RelayMode::Managed {
-                relay_log::info!("requesting global config from upstream");
-                self.request_global_config();
-            } else {
-                match GlobalConfig::load(self.config.path()) {
-                    Ok(Some(from_file)) => {
-                        relay_log::info!("serving static global config loaded from file");
-                        self.global_config_watch
-                            .send_replace(Status::Ready(Arc::new(from_file)));
-                    }
-                    Ok(None) => {
-                        relay_log::info!(
-                                "serving default global configs due to lacking static global config file"
-                            );
-                        self.global_config_watch
-                            .send_replace(Status::Ready(Arc::default()));
-                    }
-                    Err(e) => {
-                        relay_log::error!("failed to load global config from file: {}", e);
-                        relay_log::info!(
->>>>>>> 4c0638ab
                                 "serving default global configs due to failure to load global config from file"
                             );
                     self.global_config_watch
