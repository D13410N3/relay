--- conflicted
+++ resolved
@@ -2820,7 +2820,6 @@
 impl Service for EnvelopeProcessorService {
     type Interface = EnvelopeProcessor;
 
-<<<<<<< HEAD
     async fn run(self, mut rx: relay_system::Receiver<Self::Interface>) {
         while let Some(message) = rx.recv().await {
             let service = self.clone();
@@ -2829,18 +2828,6 @@
                 .spawn(move || service.handle_message(message))
                 .await;
         }
-=======
-    fn spawn_handler(self, mut rx: relay_system::Receiver<Self::Interface>) {
-        relay_system::spawn!(async move {
-            while let Some(message) = rx.recv().await {
-                let service = self.clone();
-                self.inner
-                    .workers
-                    .spawn(move || service.handle_message(message))
-                    .await;
-            }
-        });
->>>>>>> 4c0638ab
     }
 }
 
