--- conflicted
+++ resolved
@@ -683,7 +683,6 @@
 impl Service for HttpOutcomeProducer {
     type Interface = TrackRawOutcome;
 
-<<<<<<< HEAD
     async fn run(mut self, mut rx: relay_system::Receiver<Self::Interface>) {
         loop {
             tokio::select! {
@@ -693,19 +692,6 @@
                 () = &mut self.flush_handle => self.send_batch(),
                 Some(message) = rx.recv() => self.handle_message(message),
                 else => break,
-=======
-    fn spawn_handler(mut self, mut rx: relay_system::Receiver<Self::Interface>) {
-        relay_system::spawn!(async move {
-            loop {
-                tokio::select! {
-                    // Prioritize flush over receiving messages to prevent starving.
-                    biased;
-
-                    () = &mut self.flush_handle => self.send_batch(),
-                    Some(message) = rx.recv() => self.handle_message(message),
-                    else => break,
-                }
->>>>>>> 4c0638ab
             }
         }
     }
@@ -788,7 +774,6 @@
 impl Service for ClientReportOutcomeProducer {
     type Interface = TrackOutcome;
 
-<<<<<<< HEAD
     async fn run(mut self, mut rx: relay_system::Receiver<Self::Interface>) {
         loop {
             tokio::select! {
@@ -798,19 +783,6 @@
                 () = &mut self.flush_handle => self.flush(),
                 Some(message) = rx.recv() => self.handle_message(message),
                 else => break,
-=======
-    fn spawn_handler(mut self, mut rx: relay_system::Receiver<Self::Interface>) {
-        relay_system::spawn!(async move {
-            loop {
-                tokio::select! {
-                    // Prioritize flush over receiving messages to prevent starving.
-                    biased;
-
-                    () = &mut self.flush_handle => self.flush(),
-                    Some(message) = rx.recv() => self.handle_message(message),
-                    else => break,
-                }
->>>>>>> 4c0638ab
             }
         }
     }
@@ -1064,12 +1036,7 @@
     async fn run(self, mut rx: relay_system::Receiver<Self::Interface>) {
         let Self { config, inner } = self;
 
-<<<<<<< HEAD
         let broker = inner.start();
-=======
-        relay_system::spawn!(async move {
-            let broker = inner.start();
->>>>>>> 4c0638ab
 
         relay_log::info!("OutcomeProducer started.");
         while let Some(message) = rx.recv().await {
