--- conflicted
+++ resolved
@@ -400,81 +400,6 @@
         let mut buffer = PolymorphicEnvelopeBuffer::from_config(&config, memory_checker)
             .await
             .expect("failed to start the envelope buffer service");
-<<<<<<< HEAD
-
-        buffer.initialize().await;
-
-        let mut shutdown = Controller::shutdown_handle();
-        let mut project_changes = self.services.project_cache_handle.changes();
-
-        #[cfg(unix)]
-        relay_system::spawn!(async move {
-            use tokio::signal::unix::{signal, SignalKind};
-            let Ok(mut signal) = signal(SignalKind::user_defined1()) else {
-                return;
-            };
-            while let Some(()) = signal.recv().await {
-                let deq = !dequeue1.load(Ordering::Relaxed);
-                dequeue1.store(deq, Ordering::Relaxed);
-                relay_log::info!("SIGUSR1 receive, dequeue={}", deq);
-            }
-        });
-
-        relay_log::info!("EnvelopeBufferService: starting");
-        loop {
-            let used_capacity =
-                self.services.envelopes_tx.max_capacity() - self.services.envelopes_tx.capacity();
-            relay_statsd::metric!(
-                histogram(RelayHistograms::BufferBackpressureEnvelopesCount) = used_capacity as u64
-            );
-
-            let mut sleep = Duration::MAX;
-            tokio::select! {
-                // NOTE: we do not select a bias here.
-                // On the one hand, we might want to prioritize dequeuing over enqueuing
-                // so we do not exceed the buffer capacity by starving the dequeue.
-                // on the other hand, prioritizing old messages violates the LIFO design.
-                Some(permit) = self.ready_to_pop(&buffer, dequeue.load(Ordering::Relaxed)) => {
-                    match Self::try_pop(&config, &mut buffer, &services, permit).await {
-                        Ok(new_sleep) => {
-                            sleep = new_sleep;
-                        }
-                        Err(error) => {
-                            relay_log::error!(
-                            error = &error as &dyn std::error::Error,
-                            "failed to pop envelope"
-                        );
-                        }
-                    }
-                }
-                change = project_changes.recv() => {
-                    if let Ok(ProjectChange::Ready(project_key)) = change {
-                        buffer.mark_ready(&project_key, true);
-                    }
-                    sleep = Duration::ZERO;
-                }
-                Some(message) = rx.recv() => {
-                    Self::handle_message(&mut buffer, &services, message).await;
-                    sleep = Duration::ZERO;
-                }
-                shutdown = shutdown.notified() => {
-                    // In case the shutdown was handled, we break out of the loop signaling that
-                    // there is no need to process anymore envelopes.
-                    if Self::handle_shutdown(&mut buffer, shutdown).await {
-                        break;
-                    }
-                }
-                Ok(()) = global_config_rx.changed() => {
-                    sleep = Duration::ZERO;
-                }
-                else => break,
-            }
-
-            self.sleep = sleep;
-            self.update_observable_state(&mut buffer);
-        }
-
-=======
 
         buffer.initialize().await;
 
@@ -563,7 +488,6 @@
             self.update_observable_state(&mut buffer);
         }
 
->>>>>>> 6fece8e8
         relay_log::info!("EnvelopeBufferService: stopping");
     }
 }
