--- conflicted
+++ resolved
@@ -461,7 +461,6 @@
             .bind(count as u16)
             .bind(encoded);
 
-<<<<<<< HEAD
         let start = Instant::now();
         query
             .execute(&self.db)
@@ -469,14 +468,6 @@
             .map_err(SqliteEnvelopeStoreError::WriteError)?;
         self.disk_write_time += start.elapsed();
 
-=======
-        relay_statsd::metric!(timer(RelayTimers::BufferSqlWrite), {
-            query
-                .execute(&self.db)
-                .await
-                .map_err(SqliteEnvelopeStoreError::WriteError)?;
-        });
->>>>>>> 71fcbca6
         Ok(())
     }
 
